---
source: tests/golden_tests.rs
input_file: tests/golden_tests/flatten_rules/nested_0ary.hvm
---
<<<<<<< HEAD
(Cons) = λhead λtail λ#List Cons λ#List Nil (#List.Cons.tail (#List.Cons.head Cons head) tail)
=======
(Unpack cmp (Nil)) = Nil
(Unpack cmp (Cons h x$0)) = (Unpack$F0 cmp h x$0)
(Unpack cmp xs) = (cmp xs)

(Cons) = λhead λtail #List λCons #List λNil #List.Cons.tail (#List.Cons.head (Cons head) tail)
>>>>>>> 89b0c806

(Nil) = #List λCons #List λNil Nil

(Unpack cmp (Nil)) = Nil
(Unpack cmp (Cons h x$0)) = (Unpack$F0 cmp h x$0)
(Unpack cmp xs) = (cmp xs)

(Unpack$F0 cmp h (Nil)) = h
(Unpack$F0 cmp x$0 x$1) = (cmp (Cons x$0 x$1))<|MERGE_RESOLUTION|>--- conflicted
+++ resolved
@@ -2,15 +2,7 @@
 source: tests/golden_tests.rs
 input_file: tests/golden_tests/flatten_rules/nested_0ary.hvm
 ---
-<<<<<<< HEAD
-(Cons) = λhead λtail λ#List Cons λ#List Nil (#List.Cons.tail (#List.Cons.head Cons head) tail)
-=======
-(Unpack cmp (Nil)) = Nil
-(Unpack cmp (Cons h x$0)) = (Unpack$F0 cmp h x$0)
-(Unpack cmp xs) = (cmp xs)
-
 (Cons) = λhead λtail #List λCons #List λNil #List.Cons.tail (#List.Cons.head (Cons head) tail)
->>>>>>> 89b0c806
 
 (Nil) = #List λCons #List λNil Nil
 

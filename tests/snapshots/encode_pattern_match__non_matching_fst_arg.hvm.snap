---
source: tests/golden_tests.rs
input_file: tests/golden_tests/encode_pattern_match/non_matching_fst_arg.hvm
---
(Foo) = λx (Foo$P x)

<<<<<<< HEAD
(Foo$P) = λy0 λx ((#bool x Foo$P$Ptrue Foo$P$Pfalse) y0)

(Foo$P$Pfalse) = λx0 (Foo$R0 x0)

(Foo$P$Ptrue) = λx0 (Foo$R1 x0)
=======
(SCons) = λhead λtail #String λSCons #String λSNil #String.SCons.tail (#String.SCons.head (SCons head) tail)

(SNil) = #String λSCons #String λSNil SNil

(true) = #bool λtrue #bool λfalse true

(false) = #bool λtrue #bool λfalse false
>>>>>>> 89b0c806

(Foo$R0) = λx x

(Foo$R1) = λx (Foo x x)

(false) = λ#bool true λ#bool false false

<<<<<<< HEAD
(true) = λ#bool true λ#bool false true
=======
(Foo$P) = λy0 λx (#bool (x Foo$P$Ptrue Foo$P$Pfalse) y0)
>>>>>>> 89b0c806
<|MERGE_RESOLUTION|>--- conflicted
+++ resolved
@@ -4,30 +4,20 @@
 ---
 (Foo) = λx (Foo$P x)
 
-<<<<<<< HEAD
-(Foo$P) = λy0 λx ((#bool x Foo$P$Ptrue Foo$P$Pfalse) y0)
+(Foo$P) = λy0 λx (#bool (x Foo$P$Ptrue Foo$P$Pfalse) y0)
 
 (Foo$P$Pfalse) = λx0 (Foo$R0 x0)
 
 (Foo$P$Ptrue) = λx0 (Foo$R1 x0)
-=======
-(SCons) = λhead λtail #String λSCons #String λSNil #String.SCons.tail (#String.SCons.head (SCons head) tail)
-
-(SNil) = #String λSCons #String λSNil SNil
-
-(true) = #bool λtrue #bool λfalse true
-
-(false) = #bool λtrue #bool λfalse false
->>>>>>> 89b0c806
 
 (Foo$R0) = λx x
 
 (Foo$R1) = λx (Foo x x)
 
-(false) = λ#bool true λ#bool false false
+(SCons) = λhead λtail #String λSCons #String λSNil #String.SCons.tail (#String.SCons.head (SCons head) tail)
 
-<<<<<<< HEAD
-(true) = λ#bool true λ#bool false true
-=======
-(Foo$P) = λy0 λx (#bool (x Foo$P$Ptrue Foo$P$Pfalse) y0)
->>>>>>> 89b0c806
+(SNil) = #String λSCons #String λSNil SNil
+
+(false) = #bool λtrue #bool λfalse false
+
+(true) = #bool λtrue #bool λfalse true
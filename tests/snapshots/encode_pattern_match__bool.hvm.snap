--- conflicted
+++ resolved
@@ -2,36 +2,23 @@
 source: tests/golden_tests.rs
 input_file: tests/golden_tests/encode_pattern_match/bool.hvm
 ---
-(not) = λx #bool (x not$Ptrue not$Pfalse)
-
-(and) = λx #bool (x and$Ptrue and$Pfalse)
-
-(and2) = λx #bool (x and2$Ptrue and2$Pfalse)
-
-(and3) = λx #bool (x and3$Ptrue and3$Pfalse)
-
-(and4) = λx #bool (x and4$Ptrue and4$Pfalse)
-
-<<<<<<< HEAD
-(true) = #bool λtrue #bool λfalse true
-
-=======
 (SCons) = λhead λtail #String λSCons #String λSNil #String.SCons.tail (#String.SCons.head (SCons head) tail)
 
 (SNil) = #String λSCons #String λSNil SNil
 
-(true) = #bool λtrue #bool λfalse true
+(and) = λx #bool (x and$Ptrue and$Pfalse)
 
->>>>>>> 89b0c806
-(false) = #bool λtrue #bool λfalse false
+(and$Pfalse) = λx #bool (x and$Pfalse$Ptrue and$Pfalse$Pfalse)
 
-(not$R0) = true
+(and$Pfalse$Pfalse) = and$R0
 
-(not$R1) = false
+(and$Pfalse$Ptrue) = and$R1
 
-(not$Ptrue) = not$R1
+(and$Ptrue) = λx #bool (x and$Ptrue$Ptrue and$Ptrue$Pfalse)
 
-(not$Pfalse) = not$R0
+(and$Ptrue$Pfalse) = and$R2
+
+(and$Ptrue$Ptrue) = and$R3
 
 (and$R0) = false
 
@@ -41,37 +28,39 @@
 
 (and$R3) = true
 
-(and$Ptrue$Ptrue) = and$R3
+(and2) = λx #bool (x and2$Ptrue and2$Pfalse)
 
-(and$Ptrue$Pfalse) = and$R2
+(and2$Pfalse) = and2$R1
 
-(and$Ptrue) = λx #bool (x and$Ptrue$Ptrue and$Ptrue$Pfalse)
-
-(and$Pfalse$Ptrue) = and$R1
-
-(and$Pfalse$Pfalse) = and$R0
-
-(and$Pfalse) = λx #bool (x and$Pfalse$Ptrue and$Pfalse$Pfalse)
+(and2$Ptrue) = and2$R0
 
 (and2$R0) = λb b
 
 (and2$R1) = λb false
 
-(and2$Ptrue) = and2$R0
+(and3) = λx #bool (x and3$Ptrue and3$Pfalse)
 
-(and2$Pfalse) = and2$R1
+(and3$Pfalse) = (and3$R1 *)
+
+(and3$Ptrue) = λx #bool (x and3$Ptrue$Ptrue and3$Ptrue$Pfalse)
+
+(and3$Ptrue$Pfalse) = (and3$R1 * *)
+
+(and3$Ptrue$Ptrue) = and3$R0
 
 (and3$R0) = true
 
 (and3$R1) = λa λb false
 
-(and3$Ptrue$Ptrue) = and3$R0
+(and4) = λx #bool (x and4$Ptrue and4$Pfalse)
 
-(and3$Ptrue$Pfalse) = (and3$R1 * *)
+(and4$Pfalse) = and4$R0
 
-(and3$Ptrue) = λx #bool (x and3$Ptrue$Ptrue and3$Ptrue$Pfalse)
+(and4$Ptrue) = λx #bool (x and4$Ptrue$Ptrue and4$Ptrue$Pfalse)
 
-(and3$Pfalse) = (and3$R1 *)
+(and4$Ptrue$Pfalse) = (and4$R1 *)
+
+(and4$Ptrue$Ptrue) = (and4$R2 * *)
 
 (and4$R0) = λb false
 
@@ -79,10 +68,16 @@
 
 (and4$R2) = λa λb true
 
-(and4$Ptrue$Ptrue) = (and4$R2 * *)
+(false) = #bool λtrue #bool λfalse false
 
-(and4$Ptrue$Pfalse) = (and4$R1 *)
+(not) = λx #bool (x not$Ptrue not$Pfalse)
 
-(and4$Ptrue) = λx #bool (x and4$Ptrue$Ptrue and4$Ptrue$Pfalse)
+(not$Pfalse) = not$R0
 
-(and4$Pfalse) = and4$R0+(not$Ptrue) = not$R1
+
+(not$R0) = true
+
+(not$R1) = false
+
+(true) = #bool λtrue #bool λfalse true
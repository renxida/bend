--- conflicted
+++ resolved
@@ -2,9 +2,9 @@
 source: tests/golden_tests.rs
 input_file: tests/golden_tests/flatten_rules/nested.hvm
 ---
-(CtrA) = λa λb λ#Foo CtrA λ#Foo CtrB (#Foo.CtrA.b (#Foo.CtrA.a CtrA a) b)
+(CtrA) = λa λb #Foo λCtrA #Foo λCtrB #Foo.CtrA.b (#Foo.CtrA.a (CtrA a) b)
 
-(CtrB) = λa λ#Foo CtrA λ#Foo CtrB (#Foo.CtrB.a CtrB a)
+(CtrB) = λa #Foo λCtrA #Foo λCtrB #Foo.CtrB.a (CtrB a)
 
 (CtrB1) = λb #Bar λCtrB1 #Bar λCtrB2 #Bar.CtrB1.b (CtrB1 b)
 
@@ -12,15 +12,9 @@
 
 (CtrC) = #Baz λCtrC CtrC
 
-<<<<<<< HEAD
 (Rule (CtrA a x$0)) = (Rule$F0 a x$0)
 (Rule (CtrB b)) = b
 (Rule x) = x
-=======
-(CtrA) = λa λb #Foo λCtrA #Foo λCtrB #Foo.CtrA.b (#Foo.CtrA.a (CtrA a) b)
-
-(CtrB) = λa #Foo λCtrA #Foo λCtrB #Foo.CtrB.a (CtrB a)
->>>>>>> 89b0c806
 
 (Rule$F0 a (CtrB1 b)) = (a b)
 (Rule$F0 a (CtrB2 x$0 b)) = (Rule$F0$F0 a x$0 b)

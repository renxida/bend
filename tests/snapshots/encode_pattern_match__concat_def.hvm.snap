--- conflicted
+++ resolved
@@ -2,24 +2,18 @@
 source: tests/golden_tests.rs
 input_file: tests/golden_tests/encode_pattern_match/concat_def.hvm
 ---
+(SCons) = λhead λtail #String λSCons #String λSNil #String.SCons.tail (#String.SCons.head (SCons head) tail)
+
+(SNil) = #String λSCons #String λSNil SNil
+
 (concat) = λx #String (x concat$PSCons concat$PSNil)
 
-<<<<<<< HEAD
-(main) = (String.concat (2, #str λx (42, (43, x))) (2, #str λx (44, (45, x))))
+(concat$PSCons) = #String.SCons.head λy0 #String.SCons.tail λy1 (concat$R1 y0 y1)
 
-(String.concat$R0) = λ%0 let (a_len, a_buf) = %0; λ%0 let (b_len, b_buf) = %0; ((+ a_len b_len), #str λx #str (a_buf #str (b_buf x)))
-=======
-(main) = (concat (SCons 97 (SCons 98 SNil)) (SCons 99 (SCons 100 SNil)))
-
-(SCons) = λhead λtail #String λSCons #String λSNil #String.SCons.tail (#String.SCons.head (SCons head) tail)
->>>>>>> 89b0c806
-
-(SNil) = #String λSCons #String λSNil SNil
+(concat$PSNil) = concat$R0
 
 (concat$R0) = λstr str
 
 (concat$R1) = λc λrest1 λstr2 (SCons c (concat rest1 str2))
 
-(concat$PSCons) = #String.SCons.head λy0 #String.SCons.tail λy1 (concat$R1 y0 y1)
-
-(concat$PSNil) = concat$R0+(main) = (concat (SCons 97 (SCons 98 SNil)) (SCons 99 (SCons 100 SNil)))
--- conflicted
+++ resolved
@@ -2,21 +2,12 @@
 source: tests/golden_tests.rs
 input_file: tests/golden_tests/flatten_rules/nested2.hvm
 ---
-<<<<<<< HEAD
-(Cons) = λh λt λ#List Cons λ#List Nil (#List.Cons.t (#List.Cons.h Cons h) t)
+(Cons) = λh λt #List λCons #List λNil #List.Cons.t (#List.Cons.h (Cons h) t)
 
 (Foo a (Cons b x$0)) = (Foo$F0 a b x$0)
 (Foo a b) = (a b)
-=======
-(Foo a (Cons b x$0)) = (Foo$F0 a b x$0)
-(Foo a b) = (a b)
-
-(Cons) = λh λt #List λCons #List λNil #List.Cons.t (#List.Cons.h (Cons h) t)
-
-(Nil) = #List λCons #List λNil Nil
->>>>>>> 89b0c806
 
 (Foo$F0 a b (Cons c d)) = (a b c d)
 (Foo$F0 a x$0 x$1) = (a (Cons x$0 x$1))
 
-(Nil) = λ#List Cons λ#List Nil Nil+(Nil) = #List λCons #List λNil Nil
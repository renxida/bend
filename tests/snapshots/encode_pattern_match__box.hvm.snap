---
source: tests/golden_tests.rs
input_file: tests/golden_tests/encode_pattern_match/box.hvm
---
(unbox) = λx #box (x unbox$Pnew)

<<<<<<< HEAD
(new) = λval λ#box new (#box.new.val new val)
=======
(new) = λval #box λnew #box.new.val (new val)
>>>>>>> ba9ec997

(unbox$R0) = λval val

(unbox$R1) = λx x

<<<<<<< HEAD
(unbox$Pnew) = λ#box.new.val y0 (unbox$R0 y0)
=======
(unbox$Pnew) = #box.new.val λy0 (unbox$R0 y0)
>>>>>>> ba9ec997
<|MERGE_RESOLUTION|>--- conflicted
+++ resolved
@@ -4,18 +4,10 @@
 ---
 (unbox) = λx #box (x unbox$Pnew)
 
-<<<<<<< HEAD
-(new) = λval λ#box new (#box.new.val new val)
-=======
 (new) = λval #box λnew #box.new.val (new val)
->>>>>>> ba9ec997
 
 (unbox$R0) = λval val
 
 (unbox$R1) = λx x
 
-<<<<<<< HEAD
-(unbox$Pnew) = λ#box.new.val y0 (unbox$R0 y0)
-=======
-(unbox$Pnew) = #box.new.val λy0 (unbox$R0 y0)
->>>>>>> ba9ec997
+(unbox$Pnew) = #box.new.val λy0 (unbox$R0 y0)
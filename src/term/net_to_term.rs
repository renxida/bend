use super::{term_to_net::Labels, Book, DefId, MatchNum, Name, Op, Tag, Term};
use crate::{
  net::{INet, NodeId, NodeKind::*, Port, SlotId, ROOT},
  term::Pattern,
};
<<<<<<< HEAD
=======
use hvmc::run::Loc;
use indexmap::IndexSet;
>>>>>>> 89b0c806
use std::collections::{HashMap, HashSet};

// TODO: Display scopeless lambdas as such
/// Converts an Interaction-INet to a Lambda Calculus term
pub fn net_to_term(net: &INet, book: &Book, labels: &Labels, linear: bool) -> (Term, Vec<ReadbackError>) {
  let mut reader = Reader {
    net,
    labels,
    book,
    dup_paths: if linear { None } else { Some(Default::default()) },
    scope: Default::default(),
    namegen: Default::default(),
    seen: Default::default(),
    errors: Default::default(),
  };

  let mut term = reader.read_term(net.enter_port(ROOT));

  while let Some(node) = reader.scope.pop() {
    let val = reader.read_term(reader.net.enter_port(Port(node, 0)));
    let fst = reader.namegen.decl_name(net, Port(node, 1));
    let snd = reader.namegen.decl_name(net, Port(node, 2));

    let tag = match reader.net.node(node).kind {
      Tup => None,
      Dup { lab } => Some(reader.labels.dup.to_tag(Some(lab as u32))),
      _ => unreachable!(),
    };

    let split = &mut Split { tag, fst, snd, val };

    let uses = term.insert_split(split, usize::MAX).unwrap();
    let result = term.insert_split(split, uses);
    debug_assert_eq!(result, None);
  }

  reader.resugar_adts(&mut term);

  (term, reader.errors)
}

#[derive(Debug)]
pub enum ReadbackError {
  InvalidNumericMatch,
  ReachedRoot,
  Cyclic,
  InvalidBind,
  InvalidAdt,
  InvalidAdtMatch,
  InvalidStrTerm,
}

struct Reader<'a> {
  net: &'a INet,
  labels: &'a Labels,
  book: &'a Book,
  dup_paths: Option<HashMap<u32, Vec<SlotId>>>,
  scope: Scope,
  namegen: NameGen,
  seen: HashSet<Port>,
  errors: Vec<ReadbackError>,
}

impl<'a> Reader<'a> {
  fn read_term(&mut self, next: Port) -> Term {
    if self.dup_paths.is_none() && !self.seen.insert(next) {
      self.errors.push(ReadbackError::Cyclic);
      return Term::Var { nam: Name::new("...") };
    }

    let node = next.node();

    let term = match self.net.node(node).kind {
      Era => {
        // Only the main port actually exists in an ERA, the auxes are just an artifact of this representation.
        debug_assert!(next.slot() == 0);
        Term::Era
      }
      // If we're visiting a con node...
      Con { lab } => match next.slot() {
        // If we're visiting a port 0, then it is a lambda.
        0 => {
          let nam = self.namegen.decl_name(self.net, Port(node, 1));
          let bod = self.read_term(self.net.enter_port(Port(node, 2)));
          Term::Lam { tag: self.labels.con.to_tag(lab.map(|x| x as u32)), nam, bod: Box::new(bod) }
        }
        // If we're visiting a port 1, then it is a variable.
        1 => Term::Var { nam: self.namegen.var_name(next) },
        // If we're visiting a port 2, then it is an application.
        2 => {
          let fun = self.read_term(self.net.enter_port(Port(node, 0)));
          let arg = self.read_term(self.net.enter_port(Port(node, 1)));
          Term::App { tag: self.labels.con.to_tag(lab.map(|x| x as u32)), fun: Box::new(fun), arg: Box::new(arg) }
        }
        _ => unreachable!(),
      },
      Mat => match next.slot() {
        2 => {
          // Read the matched expression
          let scrutinee = self.read_term(self.net.enter_port(Port(node, 0)));

          // Read the pattern matching node
          let sel_node = self.net.enter_port(Port(node, 1)).node();

          // We expect the pattern matching node to be a CON
          let sel_kind = self.net.node(sel_node).kind;
          if sel_kind != (Con { lab: None }) {
            // TODO: Is there any case where we expect a different node type here on readback?
            self.errors.push(ReadbackError::InvalidNumericMatch);
            Term::new_native_match(scrutinee, Term::Era, None, Term::Era)
          } else {
            let zero_term = self.read_term(self.net.enter_port(Port(sel_node, 1)));
            let succ_term = self.read_term(self.net.enter_port(Port(sel_node, 2)));

            let Term::Lam { nam, bod, .. } = succ_term else { unreachable!() };

            Term::new_native_match(scrutinee, zero_term, nam, *bod)
          }
        }
        _ => unreachable!(),
      },
      Ref { def_id } => {
        if self.book.is_generated_def(&def_id) {
          let def = self.book.defs.get(&def_id).unwrap();
          def.assert_no_pattern_matching_rules();
          let mut term = def.rules[0].body.clone();
          term.fix_names(&mut self.namegen.id_counter, self.book);

          term
        } else {
          Term::Ref { def_id }
        }
      }
      // If we're visiting a fan node...
      Dup { lab } => match next.slot() {
        // If we're visiting a port 0, then it is a pair.
        0 => {
          if let Some(dup_paths) = &mut self.dup_paths {
            let stack = dup_paths.entry(lab as u32).or_default();
            if let Some(slot) = stack.pop() {
              // Since we had a paired Dup in the path to this Sup,
              // we "decay" the superposition according to the original direction we came from the Dup.
              let term = self.read_term(self.net.enter_port(Port(node, slot)));
              self.dup_paths.as_mut().unwrap().get_mut(&(lab as u32)).unwrap().push(slot);
              Some(term)
            } else {
              None
            }
          } else {
            None
          }
          .unwrap_or_else(|| {
            // If no Dup with same label in the path, we can't resolve the Sup, so keep it as a term.
<<<<<<< HEAD
            let fst = self.read_term(self.net.enter_port(Port(node, 1)));
            let snd = self.read_term(self.net.enter_port(Port(node, 2)));
            Term::Sup { tag: self.labels.dup.to_tag(Some(lab as u32)), fst: Box::new(fst), snd: Box::new(snd) }
=======
            self.decay_or_get_ports(node).map_or_else(
              |(fst, snd)| Term::Sup {
                tag: self.labels.dup.to_tag(Some(lab)),
                fst: Box::new(fst),
                snd: Box::new(snd),
              },
              |term| term,
            )
>>>>>>> 89b0c806
          })
        }
        // If we're visiting a port 1 or 2, then it is a variable.
        // Also, that means we found a dup, so we store it to read later.
        1 | 2 => {
          if let Some(dup_paths) = &mut self.dup_paths {
            dup_paths.entry(lab as u32).or_default().push(next.slot());
            let term = self.read_term(self.net.enter_port(Port(node, 0)));
            self.dup_paths.as_mut().unwrap().entry(lab as u32).or_default().pop().unwrap();
            term
          } else {
            self.scope.insert(node);
            Term::Var { nam: self.namegen.var_name(next) }
          }
        }
        _ => unreachable!(),
      },
      Num { val } => Term::Num { val },
      Op2 { opr } => match next.slot() {
        2 => {
          let fst = self.read_term(self.net.enter_port(Port(node, 0)));
          let snd = self.read_term(self.net.enter_port(Port(node, 1)));

          Term::Opx { op: Op::from_hvmc_label(opr).unwrap(), fst: Box::new(fst), snd: Box::new(snd) }
        }
        _ => unreachable!(),
      },
      Rot => self.error(ReadbackError::ReachedRoot),
      Tup => match next.slot() {
        // If we're visiting a port 0, then it is a Tup.
        0 => self
          .decay_or_get_ports(node)
          .map_or_else(|(fst, snd)| Term::Tup { fst: Box::new(fst), snd: Box::new(snd) }, |term| term),
        // If we're visiting a port 1 or 2, then it is a variable.
        1 | 2 => {
          self.scope.insert(node);
          Term::Var { nam: self.namegen.var_name(next) }
        }
        _ => unreachable!(),
      },
    };

    term
  }

  /// Enters both ports 1 and 2 of a node,  
  /// Returning a Term if is possible to simplify the net, or the Terms on the two ports of the node.  
  /// The two possible outcomes are always equivalent.
  ///   
  /// If:  
  ///  - The node Kind is CON/TUP/DUP  
  ///  - Both ports 1 and 2 are connected to the same node on slots 1 and 2 respectively  
  ///  - That node Kind is the same as the given node Kind  
  ///
  /// Then:  
  ///   Reads the port 0 of the connected node, and returns that term.
  ///
  /// Otherwise:  
  ///   Returns the terms on ports 1 and 2 of the given node.
  ///
  /// # Example
  ///
  /// ```text
  /// // λa let (a, b) = a; (a, b)
  /// ([a b] [a b])
  ///
  /// The node `(a, b)` is just a reconstruction of the destructuring of `a`,  
  /// So we can skip both steps and just return the "value" unchanged:
  ///
  /// // λa a
  /// (a a)
  /// ```
  ///
  fn decay_or_get_ports(&mut self, node: NodeId) -> Result<Term, (Term, Term)> {
    let fst_port = self.net.enter_port(Port(node, 1));
    let snd_port = self.net.enter_port(Port(node, 2));

    let node_kind = self.net.node(node).kind;

    // This is not valid for all kinds of nodes, only CON/TUP/DUP, due to their interaction rules.
    if matches!(node_kind, Con { .. } | Tup | Dup { .. }) {
      match (fst_port, snd_port) {
        (Port(fst_node, 1), Port(snd_node, 2)) if fst_node == snd_node => {
          if self.net.node(fst_node).kind == node_kind {
            self.scope.remove(&fst_node);

            let port_zero = self.net.enter_port(Port(fst_node, 0));
            let term = self.read_term(port_zero);
            return Ok(term);
          }
        }
        _ => {}
      }
    }

    let fst = self.read_term(fst_port);
    let snd = self.read_term(snd_port);
    Err((fst, snd))
  }
}

impl<'a> Reader<'a> {
  fn decode_str(&mut self, term: &mut Term) -> Term {
    let mut s = String::new();
    fn go(t: &mut Term, s: &mut String, rd: &mut Reader<'_>) {
      match t {
        Term::Num { val } => s.push(unsafe { char::from_u32_unchecked(*val as u32) }),
        Term::Lam { bod, .. } => go(bod, s, rd),
        Term::App { tag, arg, .. } if *tag == Tag::string_scons_head() => go(arg, s, rd),
        Term::App { fun, arg, .. } => {
          go(fun, s, rd);
          go(arg, s, rd);
        }
        Term::Var { .. } => {}
        Term::Chn { .. }
        | Term::Lnk { .. }
        | Term::Let { .. }
        | Term::Tup { .. }
        | Term::Dup { .. }
        | Term::Sup { .. }
        | Term::Str { .. }
        | Term::Opx { .. }
        | Term::Match { .. }
        | Term::Ref { .. }
        | Term::Era => rd.error(ReadbackError::InvalidStrTerm),
      }
    }
    go(term, &mut s, self);
    Term::Str { val: s }
  }
}

/// Represents `let (fst, snd) = val` if `tag` is `None`, and `dup#tag fst snd = val` otherwise.
#[derive(Default)]
struct Split {
  tag: Option<Tag>,
  fst: Option<Name>,
  snd: Option<Name>,
  val: Term,
}

impl Term {
  /// Calculates the number of times `fst` and `snd` appear in this term. If
  /// that is `>= threshold`, it inserts the split at this term, and returns
  /// `None`. Otherwise, returns `Some(uses)`.
  ///
  /// This is only really useful when called in two passes – first, with
  /// `threshold = usize::MAX`, to count the number of uses, and then with
  /// `threshold = uses`.
  ///
  /// This has the effect of inserting the split at the lowest common ancestor
  /// of all of the uses of `fst` and `snd`.
  fn insert_split(&mut self, split: &mut Split, threshold: usize) -> Option<usize> {
    let n = match self {
      Term::Var { nam } => (split.fst.as_ref() == Some(nam) || split.snd.as_ref() == Some(nam)) as usize,
      Term::Lam { bod, .. } | Term::Chn { bod, .. } => bod.insert_split(split, threshold)?,
      Term::Let { val: fst, nxt: snd, .. }
      | Term::App { fun: fst, arg: snd, .. }
      | Term::Tup { fst, snd }
      | Term::Dup { val: fst, nxt: snd, .. }
      | Term::Sup { fst, snd, .. }
      | Term::Opx { fst, snd, .. } => {
        fst.insert_split(split, threshold)? + snd.insert_split(split, threshold)?
      }
      Term::Match { scrutinee, arms } => {
        let mut n = scrutinee.insert_split(split, threshold)?;
        for arm in arms {
          n += arm.1.insert_split(split, threshold)?;
        }
        n
      }
      Term::Lnk { .. } | Term::Num { .. } | Term::Str { .. } | Term::Ref { .. } | Term::Era => 0,
    };
    if n >= threshold {
      let Split { tag, fst, snd, val } = std::mem::take(split);
      let nxt = Box::new(std::mem::take(self));
      *self = match tag {
        None => Term::Let {
          pat: Pattern::Tup(Box::new(Pattern::Var(fst)), Box::new(Pattern::Var(snd))),
          val: Box::new(val),
          nxt,
        },
        Some(tag) => Term::Dup { tag, fst, snd, val: Box::new(val), nxt },
      };
      None
    } else {
      Some(n)
    }
  }
}

type Scope = IndexSet<NodeId>;

#[derive(Default)]
struct NameGen {
  var_port_to_id: HashMap<Port, u64>,
  id_counter: u64,
}

impl NameGen {
  // Given a port, returns its name, or assigns one if it wasn't named yet.
  fn var_name(&mut self, var_port: Port) -> Name {
    let id = self.var_port_to_id.entry(var_port).or_insert_with(|| {
      let id = self.id_counter;
      self.id_counter += 1;
      id
    });

    Name::from_num(*id)
  }

  fn decl_name(&mut self, net: &INet, var_port: Port) -> Option<Name> {
    // If port is linked to an erase node, return an unused variable
    let var_use = net.enter_port(var_port);
    let var_kind = net.node(var_use.node()).kind;
    if let Era = var_kind { None } else { Some(self.var_name(var_port)) }
  }

  fn unique(&mut self) -> Name {
    let id = self.id_counter;
    self.id_counter += 1;
    Name::from_num(id)
  }
}

impl Op {
  pub fn from_hvmc_label(value: hvmc::ops::Op) -> Option<Op> {
    use hvmc::ops::Op as RtOp;
    match value {
      RtOp::Add => Some(Op::ADD),
      RtOp::Sub => Some(Op::SUB),
      RtOp::Mul => Some(Op::MUL),
      RtOp::Div => Some(Op::DIV),
      RtOp::Mod => Some(Op::MOD),
      RtOp::Eq  => Some(Op::EQ),
      RtOp::Ne  => Some(Op::NE),
      RtOp::Lt  => Some(Op::LT),
      RtOp::Gt  => Some(Op::GT),
      RtOp::Lte => Some(Op::LTE),
      RtOp::Gte => Some(Op::GTE),
      RtOp::And => Some(Op::AND),
      RtOp::Or  => Some(Op::OR),
      RtOp::Xor => Some(Op::XOR),
      RtOp::Lsh => Some(Op::LSH),
      RtOp::Rsh => Some(Op::RSH),
      RtOp::Not => Some(Op::NOT),
      _ => None,
    }
  }
}

impl Book {
  pub fn is_generated_def(&self, def_id: &DefId) -> bool {
    self.def_names.name(def_id).map_or(false, |Name(name)| name.contains('$'))
  }
}

impl Term {
  fn fix_names(&mut self, id_counter: &mut u64, book: &Book) {
    fn fix_name(nam: &mut Option<Name>, id_counter: &mut u64, bod: &mut Term) {
      if let Some(nam) = nam {
        let name = Name::from_num(*id_counter);
        *id_counter += 1;
        bod.subst(nam, &Term::Var { nam: name.clone() });
        *nam = name;
      }
    }

    match self {
      Term::Lam { nam, bod, .. } => {
        fix_name(nam, id_counter, bod);
        bod.fix_names(id_counter, book);
      }
      Term::Ref { def_id } => {
        if book.is_generated_def(def_id) {
          let def = book.defs.get(def_id).unwrap();
          def.assert_no_pattern_matching_rules();
          let mut term = def.rules[0].body.clone();
          term.fix_names(id_counter, book);
          *self = term
        }
      }
      Term::Dup { fst, snd, val, nxt, .. } => {
        val.fix_names(id_counter, book);
        fix_name(fst, id_counter, nxt);
        fix_name(snd, id_counter, nxt);
        nxt.fix_names(id_counter, book);
      }
      Term::Chn { bod, .. } => bod.fix_names(id_counter, book),
      Term::App { fun: fst, arg: snd, .. }
      | Term::Sup { fst, snd, .. }
      | Term::Tup { fst, snd }
      | Term::Opx { op: _, fst, snd } => {
        fst.fix_names(id_counter, book);
        snd.fix_names(id_counter, book);
      }
      Term::Match { scrutinee, arms } => {
        scrutinee.fix_names(id_counter, book);

        for (rule, term) in arms {
          if let Pattern::Num(MatchNum::Succ(Some(nam))) = rule {
            fix_name(nam, id_counter, term);
          }

          term.fix_names(id_counter, book)
        }
      }
      Term::Let { .. } => unreachable!(),
      Term::Var { .. } | Term::Lnk { .. } | Term::Num { .. } | Term::Str { .. } | Term::Era => {}
    }
  }
}

impl<'a> Reader<'a> {
  fn deref(&mut self, term: &mut Term) {
    while let Term::Ref { def_id } = term {
      let def = &self.book.defs[def_id];
      def.assert_no_pattern_matching_rules();
      *term = def.rules[0].body.clone();
      term.fix_names(&mut self.namegen.id_counter, self.book);
    }
  }
  fn resugar_adts(&mut self, term: &mut Term) {
    match term {
      Term::Lam { tag, bod, .. } if *tag == Tag::string() => *term = self.decode_str(bod),
      Term::Lam { tag: Tag::Named(adt_name), bod, .. } | Term::Chn { tag: Tag::Named(adt_name), bod, .. } => {
        let Some((adt_name, adt)) = self.book.adts.get_key_value(adt_name) else {
          return self.resugar_adts(bod);
        };
        let mut cur = &mut *term;
        let mut current_arm = None;
        for ctr in &adt.ctrs {
          self.deref(cur);
          match cur {
            Term::Lam { tag: Tag::Named(tag), nam, bod } if &*tag == adt_name => {
              if let Some(nam) = nam {
                if current_arm.is_some() {
                  return self.error(ReadbackError::InvalidAdt);
                }
                current_arm = Some((nam.clone(), ctr))
              }
              cur = bod;
            }
            _ => return self.error(ReadbackError::InvalidAdt),
          }
        }
        let Some(current_arm) = current_arm else {
          return self.error(ReadbackError::InvalidAdt);
        };
        let app = cur;
        let mut cur = &mut *app;
        for _ in current_arm.1.1 {
          self.deref(cur);
          match cur {
            Term::App { tag: Tag::Static, fun, .. } => cur = fun,
            Term::App { tag: tag @ Tag::Named(_), fun, .. } => {
              *tag = Tag::Static;
              cur = fun
            }
            _ => return self.error(ReadbackError::InvalidAdt),
          }
        }
        match cur {
          Term::Var { nam } if nam == &current_arm.0 => {}
          _ => return self.error(ReadbackError::InvalidAdt),
        }
        let def_id = self.book.def_names.def_id(current_arm.1.0).unwrap();
        *cur = Term::Ref { def_id };
        let app = std::mem::take(app);
        *term = app;
        self.resugar_adts(term);
      }
      Term::Lam { bod, .. } | Term::Chn { bod, .. } => self.resugar_adts(bod),
      Term::App { tag: Tag::Named(adt_name), fun, arg } => {
        let Some((adt_name, adt)) = self.book.adts.get_key_value(adt_name) else {
          self.resugar_adts(fun);
          self.resugar_adts(arg);
          return;
        };
        let mut cur = &mut *term;
        let mut arms = Vec::new();
        for ctr in adt.ctrs.iter().rev() {
          self.deref(cur);
          match cur {
            Term::App { tag: Tag::Named(tag), fun, arg } if &*tag == adt_name => {
              let mut args = Vec::new();
              let mut arm_term = &mut **arg;
              for _ in ctr.1 {
                self.deref(arm_term);
                if !matches!(arm_term, Term::Lam { tag: Tag::Static, .. } if &*tag == adt_name) {
                  let nam = self.namegen.unique();
                  let body = std::mem::take(arm_term);
                  *arm_term = Term::Lam {
                    tag: Tag::Static,
                    nam: Some(nam.clone()),
                    bod: Box::new(Term::App {
                      tag: Tag::Static,
                      fun: Box::new(body),
                      arg: Box::new(Term::Var { nam }),
                    }),
                  };
                }
                match arm_term {
                  Term::Lam { nam, bod, .. } => {
                    args.push(match nam {
                      Some(x) => Pattern::Var(Some(x.clone())),
                      None => Pattern::Var(None),
                    });
                    arm_term = &mut **bod;
                  }
                  _ => unreachable!(),
                }
              }
              arms.push((Pattern::Ctr(ctr.0.clone(), args), arm_term));
              cur = &mut **fun;
            }
            _ => return self.error(ReadbackError::InvalidAdtMatch),
          }
        }
        let scrutinee = std::mem::take(cur);
        let arms = arms.into_iter().rev().map(|arm| (arm.0, std::mem::take(arm.1))).collect();
        *term = Term::Match { scrutinee: Box::new(scrutinee), arms };
        self.resugar_adts(term);
      }
      Term::App { fun: fst, arg: snd, .. }
      | Term::Let { val: fst, nxt: snd, .. }
      | Term::Tup { fst, snd }
      | Term::Dup { val: fst, nxt: snd, .. }
      | Term::Sup { fst, snd, .. }
      | Term::Opx { fst, snd, .. } => {
        self.resugar_adts(fst);
        self.resugar_adts(snd);
      }
      Term::Match { scrutinee, arms } => {
        self.resugar_adts(scrutinee);
        for arm in arms {
          self.resugar_adts(&mut arm.1);
        }
      }
      Term::Lnk { .. }
      | Term::Num { .. }
      | Term::Var { .. }
      | Term::Str { .. }
      | Term::Ref { .. }
      | Term::Era => {}
    }
  }
  fn error<T: Default>(&mut self, error: ReadbackError) -> T {
    self.errors.push(error);
    T::default()
  }
}<|MERGE_RESOLUTION|>--- conflicted
+++ resolved
@@ -3,12 +3,9 @@
   net::{INet, NodeId, NodeKind::*, Port, SlotId, ROOT},
   term::Pattern,
 };
-<<<<<<< HEAD
-=======
-use hvmc::run::Loc;
+use std::collections::{HashMap, HashSet};
 use indexmap::IndexSet;
->>>>>>> 89b0c806
-use std::collections::{HashMap, HashSet};
+
 
 // TODO: Display scopeless lambdas as such
 /// Converts an Interaction-INet to a Lambda Calculus term
@@ -161,20 +158,14 @@
           }
           .unwrap_or_else(|| {
             // If no Dup with same label in the path, we can't resolve the Sup, so keep it as a term.
-<<<<<<< HEAD
-            let fst = self.read_term(self.net.enter_port(Port(node, 1)));
-            let snd = self.read_term(self.net.enter_port(Port(node, 2)));
-            Term::Sup { tag: self.labels.dup.to_tag(Some(lab as u32)), fst: Box::new(fst), snd: Box::new(snd) }
-=======
             self.decay_or_get_ports(node).map_or_else(
               |(fst, snd)| Term::Sup {
-                tag: self.labels.dup.to_tag(Some(lab)),
+                tag: self.labels.dup.to_tag(Some(lab.into())),
                 fst: Box::new(fst),
                 snd: Box::new(snd),
               },
               |term| term,
             )
->>>>>>> 89b0c806
           })
         }
         // If we're visiting a port 1 or 2, then it is a variable.

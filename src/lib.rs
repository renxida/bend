#![feature(box_patterns)]
#![feature(return_position_impl_trait_in_trait)]

use hvmc::{
  ast::{show_book, Host, Net, show_net},
  run::{Area, Rewrites, Net as RtNet},
};
use hvmc_net::{pre_reduce::pre_reduce_book, prune::prune_defs};
use net::{hvmc_to_net::hvmc_to_net, net_to_hvmc::nets_to_hvmc};
use std::time::Instant;
use term::{
  book_to_nets, net_to_term,
  term_to_net::{Labels},
  Book, DefId, DefNames, ReadbackError, Term,
};

pub mod hvmc_net;
pub mod net;
pub mod term;

pub use term::load_book::load_file_to_book;

pub fn check_book(mut book: Book) -> Result<(), String> {
  // TODO: Do the checks without having to do full compilation
  compile_book(&mut book, OptimizationLevel::Light)?;
  Ok(())
}

pub fn compile_book(book: &mut Book, opt_level: OptimizationLevel) -> Result<CompileResult, String> {
  let main = desugar_book(book, opt_level)?;
  let (nets, labels) = book_to_nets(book, main);
  let mut core_book = nets_to_hvmc(nets)?;
  pre_reduce_book(&mut core_book, opt_level >= OptimizationLevel::Heavy)?;
<<<<<<< HEAD
  prune_defs(&mut core_book);
  Ok(CompileResult { core_book, labels, warnings: vec![] })
=======
  if opt_level >= OptimizationLevel::Heavy {
    prune_defs(&mut core_book);
  }
  Ok(CompileResult { core_book, hvmc_names, labels, warnings: vec![] })
>>>>>>> 89b0c806
}

pub fn desugar_book(book: &mut Book, opt_level: OptimizationLevel) -> Result<DefId, String> {
  let main = book.check_has_main()?;
  book.check_shared_names()?;
  book.encode_strs();
  book.generate_scott_adts();
  book.resolve_refs();
  encode_pattern_matching(book)?;
  book.check_unbound_vars()?;
  book.make_var_names_unique();
  book.linearize_vars();
  if opt_level >= OptimizationLevel::Heavy {
    book.eta_reduction();
  }
  book.detach_supercombinators();
<<<<<<< HEAD
  book.simplify_ref_to_ref()?;
  book.prune(&main);
=======
  if opt_level >= OptimizationLevel::Heavy {
    book.simplify_ref_to_ref()?;
  }
  if opt_level >= OptimizationLevel::Heavy {
    book.prune(main);
  }
>>>>>>> 89b0c806
  Ok(main)
}

pub fn encode_pattern_matching(book: &mut Book) -> Result<(), String> {
  book.resolve_ctrs_in_pats();
  book.check_unbound_pats()?;
  book.desugar_let_destructors();
  book.desugar_implicit_match_binds();
  book.extract_matches()?;
  book.flatten_rules();
  let def_types = book.infer_def_types()?;
  book.check_exhaustive_patterns(&def_types)?;
  book.encode_pattern_matching_functions(&def_types);
  Ok(())
}

pub fn run_book(
  mut book: Book,
  mem_size: usize,
  parallel: bool,
  debug: bool,
  linear: bool,
  opt_level: OptimizationLevel,
) -> Result<(Term, DefNames, RunInfo), String> {
  let CompileResult { core_book, labels, warnings } = compile_book(&mut book, opt_level)?;

  if !warnings.is_empty() {
    for warn in warnings {
      eprintln!("{}", warn);
    }
    return Err("Could not run the code because of the previous warnings".into());
  }

  fn debug_hook(net: &Net, book: &Book, labels: &Labels, linear: bool) {
    let net = hvmc_to_net(net);
    let (res_term, errors) = net_to_term(&net, book, labels, linear);
    println!(
      "{}{}\n---------------------------------------",
      if errors.is_empty() { "".to_string() } else { format!("Invalid readback: {:?}\n", errors) },
      res_term.display(&book.def_names)
    );
  }
  let debug_hook =
    if debug { Some(|net: &_| debug_hook(net, &book, &labels, linear)) } else { None };

  let (res_lnet, stats) = run_compiled(&core_book, mem_size, parallel, debug_hook);
  let net = hvmc_to_net(&res_lnet);
  let (res_term, readback_errors) = net_to_term(&net, &book, &labels, linear);
  let info = RunInfo { stats, readback_errors, net: res_lnet };
  Ok((res_term, book.def_names, info))
}

pub fn run_compiled(
  book: &hvmc::ast::Book,
  mem_size: usize,
  parallel: bool,
  hook: Option<impl FnMut(&Net)>,
) -> (Net, RunStats) {

  let host = Host::new(book);
  let heap = RtNet::init_heap(mem_size);
  let mut root = RtNet::new(&heap);
  // Expect won't be reached because there's
  // a pass that checks this.
  root.boot(host.defs.get(DefNames::ENTRY_POINT).expect("No main function."));
  

  let start_time = Instant::now();
  
  if let Some(mut hook) = hook {
    root.expand();
    while !root.rdex.is_empty() {
      hook(&host.readback(&root));
      root.reduce(1);
      root.expand();
    }
  } else if parallel {
    root.parallel_normal();
  } else {
    root.normal()
  }

  let elapsed = start_time.elapsed().as_secs_f64();

  let net = host.readback(&root);
  // TODO I don't quite understand this code
  // How would it be implemented in the new version?
  // let def = runtime_net_to_runtime_def(&root);
  let stats = RunStats { rewrites: root.rwts, used: 0, run_time: elapsed };
  (net, stats)
}

pub fn total_rewrites(rwrts: &Rewrites) -> usize {
  rwrts.anni + rwrts.comm + rwrts.eras + rwrts.dref + rwrts.oper
}

#[derive(Clone, Copy, Debug, PartialEq, PartialOrd)]
pub enum OptimizationLevel {
  /// The minimum amount of transformations to produce valid hvmc outputs.
  Light,
  /// More aggressive optimizations.
  Heavy,
}

impl From<usize> for OptimizationLevel {
  fn from(value: usize) -> Self {
    if value == 0 { OptimizationLevel::Light } else { OptimizationLevel::Heavy }
  }
}

pub struct CompileResult {
  pub core_book: hvmc::ast::Book,
  pub labels: Labels,
  pub warnings: Vec<Warning>,
}

impl std::fmt::Debug for CompileResult {
  fn fmt(&self, f: &mut std::fmt::Formatter<'_>) -> std::fmt::Result {
    for warn in &self.warnings {
      writeln!(f, "// WARNING: {}", warn)?;
    }
    write!(f, "{}", show_book(&self.core_book))
  }
}

pub enum Warning {}

impl std::fmt::Display for Warning {
  fn fmt(&self, _: &mut std::fmt::Formatter<'_>) -> std::fmt::Result {
    match *self {}
  }
}

pub struct RunInfo {
  pub stats: RunStats,
  pub readback_errors: Vec<ReadbackError>,
  pub net: Net,
}

pub struct RunStats {
  pub rewrites: Rewrites,
  pub used: usize,
  pub run_time: f64,
}<|MERGE_RESOLUTION|>--- conflicted
+++ resolved
@@ -10,7 +10,6 @@
 use std::time::Instant;
 use term::{
   book_to_nets, net_to_term,
-  term_to_net::{Labels},
   Book, DefId, DefNames, ReadbackError, Term,
 };
 
@@ -19,6 +18,8 @@
 pub mod term;
 
 pub use term::load_book::load_file_to_book;
+
+use crate::term::term_to_net::Labels;
 
 pub fn check_book(mut book: Book) -> Result<(), String> {
   // TODO: Do the checks without having to do full compilation
@@ -31,15 +32,10 @@
   let (nets, labels) = book_to_nets(book, main);
   let mut core_book = nets_to_hvmc(nets)?;
   pre_reduce_book(&mut core_book, opt_level >= OptimizationLevel::Heavy)?;
-<<<<<<< HEAD
-  prune_defs(&mut core_book);
+  if opt_level >= OptimizationLevel::Heavy {
+    prune_defs(&mut core_book);
+  }
   Ok(CompileResult { core_book, labels, warnings: vec![] })
-=======
-  if opt_level >= OptimizationLevel::Heavy {
-    prune_defs(&mut core_book);
-  }
-  Ok(CompileResult { core_book, hvmc_names, labels, warnings: vec![] })
->>>>>>> 89b0c806
 }
 
 pub fn desugar_book(book: &mut Book, opt_level: OptimizationLevel) -> Result<DefId, String> {
@@ -56,17 +52,12 @@
     book.eta_reduction();
   }
   book.detach_supercombinators();
-<<<<<<< HEAD
-  book.simplify_ref_to_ref()?;
-  book.prune(&main);
-=======
   if opt_level >= OptimizationLevel::Heavy {
     book.simplify_ref_to_ref()?;
   }
   if opt_level >= OptimizationLevel::Heavy {
-    book.prune(main);
-  }
->>>>>>> 89b0c806
+    book.prune(&main);
+  }
   Ok(main)
 }
 
